<<<<<<< HEAD
# glob-dev-exp-devops-project
=======
# Global Dev Experts DevOps Project
>>>>>>> a311f0af

Global Dev Experts DevOps Project<|MERGE_RESOLUTION|>--- conflicted
+++ resolved
@@ -1,7 +1,3 @@
-<<<<<<< HEAD
-# glob-dev-exp-devops-project
-=======
 # Global Dev Experts DevOps Project
->>>>>>> a311f0af
 
 Global Dev Experts DevOps Project